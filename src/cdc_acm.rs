--- conflicted
+++ resolved
@@ -143,10 +143,7 @@
             USB_CLASS_CDC,
             CDC_SUBCLASS_ACM,
             CDC_PROTOCOL_NONE,
-<<<<<<< HEAD
-=======
             None,
->>>>>>> ca0b3cc7
         )?;
 
         writer.interface_alt(
@@ -155,10 +152,7 @@
             USB_CLASS_CDC,
             CDC_SUBCLASS_ACM,
             CDC_PROTOCOL_NONE,
-<<<<<<< HEAD
-=======
             self.comm_if_name.map(|n| n.0),
->>>>>>> ca0b3cc7
         )?;
 
         writer.write(
@@ -198,9 +192,6 @@
 
         writer.endpoint(&self.comm_ep)?;
 
-<<<<<<< HEAD
-        writer.interface(self.data_if, USB_CLASS_CDC_DATA, 0x00, 0x00)?;
-=======
         writer.interface_alt(
             self.data_if,
             DEFAULT_ALTERNATE_SETTING,
@@ -209,7 +200,6 @@
             0x00,
             self.data_if_name.map(|n| n.0),
         )?;
->>>>>>> ca0b3cc7
 
         writer.endpoint(&self.write_ep)?;
         writer.endpoint(&self.read_ep)?;
